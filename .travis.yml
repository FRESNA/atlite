--- conflicted
+++ resolved
@@ -11,13 +11,9 @@
   - source conda4travis.sh
 
 install:
-<<<<<<< HEAD
   - conda config --add channels conda-forge
   - conda config --set channel_priority strict
-  - conda install mamba=0.1.2 -c conda-forge # fix the version for faster installation
-=======
   - conda install -c conda-forge mamba 
->>>>>>> 12e1189d
   - mamba env create -f environment.yaml
   - conda activate atlite
   # - conda install -q -c conda-forge python-coveralls # don't install on appveyor
