..
  SPDX-FileCopyrightText: 2016-2019 The Atlite Authors

  SPDX-License-Identifier: CC-BY-4.0

################
Creating cutouts
################

<<<<<<< HEAD
.. note::
    See also the 
    `example on how to create a cutout <https://github.com/PyPSA/atlite/blob/documentation/examples/create_cutout.ipynb>`_.

<More coming soon here. This is on our TODO.>
=======

Cutouts build the core of Atlite. Once created one, you can easily derive energy system relevant data. They include all necessary weather data within your temporal and spatial boundaries. The following weather data fields can be processed

* Temperature
* Downward short-wave radiation
* Upward short-wave radiation
* Wind 
* Runoff
* Surface roughness
* Height maps
* Soil temperature

And from there, following energy system relevant time series can be derived

* Wind power generation for a given turbine type
* Solar PV power generation for a given panel type
* Solar thermal collector heat output
* Hydroelectric inflow (simplified)
* Heating demand (based on the degree-day approximation)


The creation of cutouts based on the ERA5 dataset is automized in Atlite. Using `GeoPandas <http://geopandas.org/>`_ one can easily build cutouts for one or more countries at a time

.. code-block:: python

    In [1]: import atlite
    In [2]: import geopandas as gpd

    
    In [3]: baltics = gpd.read_file(gpd.datasets.get_path('naturalearth_lowres'))\
                 .set_index('name')\
                 .reindex(['Estonia', 'Lithuania', 'Latvia' ])

In order to define the spatial bounds of the cutout, we pass the geometrical bounds of the union of all shapes in the GeoPandas.GeoSeries.  


.. code-block:: python

    In [4]: cutout = atlite.Cutout(name="baltics-2011-01",
                            cutout_dir="./",
                            module="era5",
                            bounds=baltics.unary_union.bounds,
                            time="2011-01")

    In [5]: cutout.prepare()

Note that you can likewise pass the bounds as a tuple of floats in the form (x1, y1, x2, y2).  The preparation of a cutout may take some time depending on the queue. 






>>>>>>> 36085e17
<|MERGE_RESOLUTION|>--- conflicted
+++ resolved
@@ -7,15 +7,10 @@
 Creating cutouts
 ################
 
-<<<<<<< HEAD
-.. note::
-    See also the 
-    `example on how to create a cutout <https://github.com/PyPSA/atlite/blob/documentation/examples/create_cutout.ipynb>`_.
-
-<More coming soon here. This is on our TODO.>
-=======
-
-Cutouts build the core of Atlite. Once created one, you can easily derive energy system relevant data. They include all necessary weather data within your temporal and spatial boundaries. The following weather data fields can be processed
+Cutouts build the core of Atlite. Once created one, you can easily derive energy system 
+relevant data. 
+They include all necessary weather data within your temporal and spatial boundaries. 
+The following weather data fields can be processed
 
 * Temperature
 * Downward short-wave radiation
@@ -35,7 +30,9 @@
 * Heating demand (based on the degree-day approximation)
 
 
-The creation of cutouts based on the ERA5 dataset is automized in Atlite. Using `GeoPandas <http://geopandas.org/>`_ one can easily build cutouts for one or more countries at a time
+The creation of cutouts based on the ERA5 dataset is automized in Atlite. 
+Using `GeoPandas <http://geopandas.org/>`_ one can easily build cutouts for 
+one or more countries at a time
 
 .. code-block:: python
 
@@ -47,8 +44,8 @@
                  .set_index('name')\
                  .reindex(['Estonia', 'Lithuania', 'Latvia' ])
 
-In order to define the spatial bounds of the cutout, we pass the geometrical bounds of the union of all shapes in the GeoPandas.GeoSeries.  
-
+In order to define the spatial bounds of the cutout, we pass the geometrical 
+bounds of the union of all shapes in the GeoPandas.GeoSeries.  
 
 .. code-block:: python
 
@@ -60,11 +57,6 @@
 
     In [5]: cutout.prepare()
 
-Note that you can likewise pass the bounds as a tuple of floats in the form (x1, y1, x2, y2).  The preparation of a cutout may take some time depending on the queue. 
-
-
-
-
-
-
->>>>>>> 36085e17
+Note that you can likewise pass the bounds as a tuple of floats in the 
+form (x1, y1, x2, y2). 
+The preparation of a cutout may take some time depending on the queue. 