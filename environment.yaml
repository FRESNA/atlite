--- conflicted
+++ resolved
@@ -6,6 +6,7 @@
 
 name: atlite
 channels:
+  - defaults
   - conda-forge
 dependencies:
   - python>=3.6
@@ -16,26 +17,16 @@
   - netcdf4
   - dask>=0.18.0
   - progressbar2
-<<<<<<< HEAD
   - yaml
+  - pyproj
+  - libgdal
+  - geopandas
+  - rtree
   - cdsapi
-=======
   - rasterio>=1.0
   - geopandas
   - shapely
->>>>>>> 8534825a
 
   # Recommended for pandas and xarray
   - bottleneck
   - numexpr
-<<<<<<< HEAD
-
-  # GIS dependencies have to come all from conda-forge
-  - conda-forge::pyproj
-  - conda-forge::rasterio
-  - conda-forge::shapely
-  - conda-forge::libgdal
-  - conda-forge::geopandas
-  - conda-forge::rtree
-=======
->>>>>>> 8534825a
