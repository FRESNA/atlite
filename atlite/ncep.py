## Copyright 2016-2017 Gorm Andresen (Aarhus University), Jonas Hoersch (FIAS), Tom Brown (FIAS)

## This program is free software; you can redistribute it and/or
## modify it under the terms of the GNU General Public License as
## published by the Free Software Foundation; either version 3 of the
## License, or (at your option) any later version.

## This program is distributed in the hope that it will be useful,
## but WITHOUT ANY WARRANTY; without even the implied warranty of
## MERCHANTABILITY or FITNESS FOR A PARTICULAR PURPOSE.  See the
## GNU General Public License for more details.

## You should have received a copy of the GNU General Public License
## along with this program.  If not, see <http://www.gnu.org/licenses/>.


"""
Renewable Energy Atlas Lite (Atlite)

Light-weight version of Aarhus RE Atlas for converting weather data to power systems data
"""

from __future__ import absolute_import

import pandas as pd
import numpy as np
import xarray as xr
from six import iteritems
import os
import glob

from .config import ncep_dir

engine = 'pynio'
projection = 'latlong'

def convert_lons_lats_ncep(ds, lons, lats):
    if not isinstance(lons, slice):
        first, second, last = lons.values[[0,1,-1]]
        lons = slice(first - 0.1*(second - first), last + 0.1*(second - first))
    if not isinstance(lats, slice):
        first, second, last = lats.values[[0,1,-1]]
        lats = slice(first - 0.1*(second - first), last + 0.1*(second - first))

    ds = ds.sel(lat_0=lats)

    # Lons should go from -180. to +180.
    ds = xr.concat([ds.sel(lon_0=slice(lons.start + 360., lons.stop + 360.)),
                    ds.sel(lon_0=lons)],
                   dim="lon_0")
    ds = ds.assign_coords(lon_0=np.where(ds.coords['lon_0'].values <= 180,
                                         ds.coords['lon_0'].values,
                                         ds.coords['lon_0'].values - 360.))

    ds = ds.rename({'lon_0': 'lon', 'lat_0': 'lat'})
    return ds

def convert_time_hourly_ncep(ds, drop_time_vars=True):
    # Combine initial_time0 and forecast_time0
    ds = (ds
          .stack(time=("initial_time0_hours", "forecast_time0"))
          .assign_coords(time=np.ravel(ds.coords['initial_time0_hours'] + ds.coords['forecast_time0'])))
    if drop_time_vars:
        ds = ds.drop(['initial_time0', 'initial_time0_encoded'])
    return ds

def convert_unaverage_ncep(ds):
    # the fields ending in _avg contain averages which have to be unaveraged by using
    # \begin{equation}
    # \tilde x_1 = x_1 \quad \tilde x_i = i \cdot x_i - (i - 1) \cdot x_{i-1} \quad \forall i > 1
    # \end{equation}

    def unaverage(da, dim='forecast_time0'):
        coords = da.coords[dim]
        y = da * xr.DataArray(np.arange(1, len(coords)+1), dims=[dim], coords={dim: coords})
        return y - y.shift(**{dim: 1}).fillna(0.)
    for k, da in iteritems(ds):
        if k.endswith('_avg'):
            ds[k[:-len('_avg')]] = unaverage(da)
            ds = ds.drop(k)

    return ds

<<<<<<< HEAD
def prepare_wnd10m_ncep(ds, yearmonth, lons, lats):
    ds = convert_lons_lats_ncep(ds, lons, lats)
    ds = convert_time_hourly_ncep(ds)
    ds['wnd10m'] = np.sqrt(ds['VGRD_P0_L103_GGA0']**2 + ds['UGRD_P0_L103_GGA0']**2)
    ds = ds.drop(['VGRD_P0_L103_GGA0', 'UGRD_P0_L103_GGA0'])
    return [(yearmonth, ds)]

def prepare_influx_ncep(ds, yearmonth, lons, lats):
    ds = convert_lons_lats_ncep(ds, lons, lats)
    ds = convert_unaverage_ncep(ds)
    ds = convert_time_hourly_ncep(ds)

    ds = ds.rename({'DSWRF_P8_L1_GGA0': 'influx'})
    return [(yearmonth, ds)]

def prepare_outflux_ncep(ds, yearmonth, lons, lats):
    ds = convert_lons_lats_ncep(ds, lons, lats)
    ds = convert_unaverage_ncep(ds)
    ds = convert_time_hourly_ncep(ds)

    ds = ds.rename({'USWRF_P8_L1_GGA0': 'outflux'})
    return [(yearmonth, ds)]

def prepare_temperature_ncep(ds, yearmonth, lons, lats):
    ds = convert_lons_lats_ncep(ds, lons, lats)
    ds = convert_time_hourly_ncep(ds)

    ds = ds.rename({'TMP_P0_L103_GGA0': 'temperature'})
    return [(yearmonth, ds)]

def prepare_roughness_ncep(ds, lons, lats, yearmonths):
    # there are 3 different grids in the dataset, the one in use since 2011 is in lon_2, lat_2
    ds = ds.drop(['lon_0', 'lat_0', 'initial_time0_hours', 'lon_1', 'lat_1', 'initial_time1_hours',
                  'initial_time2_encoded', 'initial_time2'])
    ds = ds.rename({'initial_time2_hours': 'time', 'lon_2': 'lon_0', 'lat_2': 'lat_0'})
    ds = convert_lons_lats_ncep(ds, lons, lats)
    # roughness does not come on exactly the same grid as the
    # other data, so we interpolate with nearest grid point
    # selection
    ds = (ds.sel(lon=lons, lat=lats, method='nearest')
            .assign_coords(lon=lons, lat=lats))
    ds = ds.rename({'SFCR_P8_L1_GGA2': 'roughness'})
    # split time into months
    dt = pd.to_datetime(ds.coords['time'].values)
    ds = (ds.assign_coords(time=pd.MultiIndex.from_arrays([dt.year, dt.month], names=['year', 'month']))
            .unstack('time'))
    return [(ym, ds.sel(year=ym[0], month=ym[1]).load())
            for ym in yearmonths]

def prepare_meta_ncep(lons, lats, year, month, template, module):
=======
def convert_unaccumulate_ncep(ds):
    # the fields ending in _acc contain values that are accumulated over the
    # forecast_time which have to be unaccumulated by using:
    # \begin{equation}
    # \tilde x_1 = x_1
    # \tilde x_i = x_i - x_{i-1} \forall 1 < i <= 6
    # \end{equation}
    # Source: http://rda.ucar.edu/datasets/ds094.1/#docs/FAQs_hrly_timeseries.html

    def unaccumulate(da, dim='forecast_time0'):
        return da - da.shift(**{dim: 1}).fillna(0.)
    for k, da in iteritems(ds):
        if k.endswith('_acc'):
            ds[k[:-len('_acc')]] = unaccumulate(da)
            ds = ds.drop(k)

    return ds

def prepare_wnd10m_ncep(fn, yearmonth, lons, lats):
    with xr.open_dataset(fn, engine="pynio") as ds:
        ds = convert_lons_lats_ncep(ds, lons, lats)
        ds = convert_time_hourly_ncep(ds)
        ds['wnd10m'] = np.sqrt(ds['VGRD_P0_L103_GGA0']**2 + ds['UGRD_P0_L103_GGA0']**2)
        ds = ds.drop(['VGRD_P0_L103_GGA0', 'UGRD_P0_L103_GGA0'])
        return [(yearmonth, ds.load())]

def prepare_influx_ncep(fn, yearmonth, lons, lats):
    with xr.open_dataset(fn, engine="pynio") as ds:
        ds = convert_lons_lats_ncep(ds, lons, lats)
        ds = convert_unaverage_ncep(ds)
        ds = convert_time_hourly_ncep(ds)

        ds = ds.rename({'DSWRF_P8_L1_GGA0': 'influx'})
        return [(yearmonth, ds.load())]

def prepare_outflux_ncep(fn, yearmonth, lons, lats):
    with xr.open_dataset(fn, engine="pynio") as ds:
        ds = convert_lons_lats_ncep(ds, lons, lats)
        ds = convert_unaverage_ncep(ds)
        ds = convert_time_hourly_ncep(ds)

        ds = ds.rename({'USWRF_P8_L1_GGA0': 'outflux'})
        return [(yearmonth, ds.load())]

def prepare_temperature_ncep(fn, yearmonth, lons, lats):
    with xr.open_dataset(fn, engine="pynio") as ds:
        ds = convert_lons_lats_ncep(ds, lons, lats)
        ds = convert_time_hourly_ncep(ds)

        ds = ds.rename({'TMP_P0_L103_GGA0': 'temperature'})
        return [(yearmonth, ds.load())]

def prepare_roughness_ncep(fn, lons, lats, yearmonths):
    with xr.open_dataset(fn, engine="pynio") as ds:
        # there are 3 different grids in the dataset, the one in use since 2011 is in lon_2, lat_2
        ds = ds.drop(['lon_0', 'lat_0', 'initial_time0_hours', 'lon_1', 'lat_1', 'initial_time1_hours',
                      'initial_time2_encoded', 'initial_time2'])
        ds = ds.rename({'initial_time2_hours': 'time', 'lon_2': 'lon_0', 'lat_2': 'lat_0'})
        ds = convert_lons_lats_ncep(ds, lons, lats)
        ds = ds.rename({'SFCR_P8_L1_GGA2': 'roughness'})
        # split time into months
        dt = pd.to_datetime(ds.coords['time'].values)
        ds = (ds.assign_coords(time=pd.MultiIndex.from_arrays([dt.year, dt.month], names=['year', 'month']))
                .unstack('time'))
        return [(ym, ds.sel(year=ym[0], month=ym[1]).load())
                for ym in yearmonths]

def prepare_runoff_ncep(fn, yearmonth, lons, lats):
    with xr.open_dataset(fn, engine="pynio") as ds:
        ds = convert_lons_lats_ncep(ds, lons, lats)
        # runoff has missing values: set nans to 0
        ds = ds.fillna(0.)
        ds = convert_unaccumulate_ncep(ds)
        ds = convert_time_hourly_ncep(ds)

        ds = ds.rename({'WATR_P8_L1_GGA0': 'runoff'})
        return [(yearmonth, ds.load())]

def prepare_height_ncep(fn, yearmonth, lons, lats):
    with xr.open_dataset(fn, engine="pynio") as ds:
        ds = convert_lons_lats_ncep(ds, lons, lats)

        ds = ds.rename({'HGT_P0_L105_GGA0': 'height'})
        return [(yearmonth, ds.load())]

def prepare_meta_ncep(lons, lats, year, month, template):
>>>>>>> 3b8eb281
    fn = next(glob.iglob(template.format(year=year, month=month)))
    with xr.open_dataset(fn, engine="pynio") as ds:
        ds = ds.coords.to_dataset()
        ds = convert_lons_lats_ncep(ds, lons, lats)
        ds = convert_time_hourly_ncep(ds, drop_time_vars=False)
        return ds.load()

def tasks_monthly_ncep(lons, lats, yearmonths, prepare_func, template, meta_attrs):
    return [dict(prepare_func=prepare_func,
                 lons=lons, lats=lats,
                 fn=next(glob.iglob(template.format(year=ym[0], month=ym[1]))),
                 engine=engine,
                 yearmonth=ym)
            for ym in yearmonths]

def tasks_roughness_ncep(lons, lats, yearmonths, prepare_func, template, meta_attrs):
    return [dict(prepare_func=prepare_func,
                 lons=lons, lats=lats, yearmonths=yearmonths,
                 fn=template, engine=engine)]

weather_data_config = {
    'influx': dict(tasks_func=tasks_monthly_ncep,
                   prepare_func=prepare_influx_ncep,
                   template=os.path.join(ncep_dir, '{year}{month:0>2}/dswsfc.*.grb2')),
    'outflux': dict(tasks_func=tasks_monthly_ncep,
                    prepare_func=prepare_outflux_ncep,
                    template=os.path.join(ncep_dir, '{year}{month:0>2}/uswsfc.*.grb2')),
    'temperature': dict(tasks_func=tasks_monthly_ncep,
                        prepare_func=prepare_temperature_ncep,
                        template=os.path.join(ncep_dir, '{year}{month:0>2}/tmp2m.*.grb2')),
    'wnd10m': dict(tasks_func=tasks_monthly_ncep,
                   prepare_func=prepare_wnd10m_ncep,
                   template=os.path.join(ncep_dir, '{year}{month:0>2}/wnd10m.*.grb2')),
    'roughness': dict(tasks_func=tasks_roughness_ncep,
                      prepare_func=prepare_roughness_ncep,
                      template=os.path.join(ncep_dir, 'roughness/flxf01.gdas.SFC_R.SFC.grb2')),
    'runoff': dict(tasks_func=tasks_monthly_ncep,
                    prepare_func=prepare_runoff_ncep,
                    template=os.path.join(ncep_dir, '{year}{month:0>2}/runoff.*.grb2')),
    'height': dict(tasks_func=tasks_monthly_ncep,
                    prepare_func=prepare_height_ncep,
                    template=os.path.join(ncep_dir, 'height/cdas1.20130101.splgrbanl.grb2'))
}

meta_data_config = dict(prepare_func=prepare_meta_ncep,
                        template=os.path.join(ncep_dir, '{year}{month:0>2}/tmp2m.*.grb2'))<|MERGE_RESOLUTION|>--- conflicted
+++ resolved
@@ -81,7 +81,24 @@
 
     return ds
 
-<<<<<<< HEAD
+def convert_unaccumulate_ncep(ds):
+    # the fields ending in _acc contain values that are accumulated over the
+    # forecast_time which have to be unaccumulated by using:
+    # \begin{equation}
+    # \tilde x_1 = x_1
+    # \tilde x_i = x_i - x_{i-1} \forall 1 < i <= 6
+    # \end{equation}
+    # Source: http://rda.ucar.edu/datasets/ds094.1/#docs/FAQs_hrly_timeseries.html
+
+    def unaccumulate(da, dim='forecast_time0'):
+        return da - da.shift(**{dim: 1}).fillna(0.)
+    for k, da in iteritems(ds):
+        if k.endswith('_acc'):
+            ds[k[:-len('_acc')]] = unaccumulate(da)
+            ds = ds.drop(k)
+
+    return ds
+
 def prepare_wnd10m_ncep(ds, yearmonth, lons, lats):
     ds = convert_lons_lats_ncep(ds, lons, lats)
     ds = convert_time_hourly_ncep(ds)
@@ -111,6 +128,21 @@
 
     ds = ds.rename({'TMP_P0_L103_GGA0': 'temperature'})
     return [(yearmonth, ds)]
+
+def prepare_runoff_ncep(ds, yearmonth, lons, lats):
+    ds = convert_lons_lats_ncep(ds, lons, lats)
+    # runoff has missing values: set nans to 0
+    ds = ds.fillna(0.)
+    ds = convert_unaccumulate_ncep(ds)
+    ds = convert_time_hourly_ncep(ds)
+
+    ds = ds.rename({'WATR_P8_L1_GGA0': 'runoff'})
+    return [(yearmonth, ds)]
+
+def prepare_height_ncep(ds, lons, lats, yearmonths):
+    ds = convert_lons_lats_ncep(ds, lons, lats)
+    ds = ds.rename({'HGT_P0_L105_GGA0': 'height'})
+    return [(ym, ds) for ym in yearmonths]
 
 def prepare_roughness_ncep(ds, lons, lats, yearmonths):
     # there are 3 different grids in the dataset, the one in use since 2011 is in lon_2, lat_2
@@ -132,94 +164,6 @@
             for ym in yearmonths]
 
 def prepare_meta_ncep(lons, lats, year, month, template, module):
-=======
-def convert_unaccumulate_ncep(ds):
-    # the fields ending in _acc contain values that are accumulated over the
-    # forecast_time which have to be unaccumulated by using:
-    # \begin{equation}
-    # \tilde x_1 = x_1
-    # \tilde x_i = x_i - x_{i-1} \forall 1 < i <= 6
-    # \end{equation}
-    # Source: http://rda.ucar.edu/datasets/ds094.1/#docs/FAQs_hrly_timeseries.html
-
-    def unaccumulate(da, dim='forecast_time0'):
-        return da - da.shift(**{dim: 1}).fillna(0.)
-    for k, da in iteritems(ds):
-        if k.endswith('_acc'):
-            ds[k[:-len('_acc')]] = unaccumulate(da)
-            ds = ds.drop(k)
-
-    return ds
-
-def prepare_wnd10m_ncep(fn, yearmonth, lons, lats):
-    with xr.open_dataset(fn, engine="pynio") as ds:
-        ds = convert_lons_lats_ncep(ds, lons, lats)
-        ds = convert_time_hourly_ncep(ds)
-        ds['wnd10m'] = np.sqrt(ds['VGRD_P0_L103_GGA0']**2 + ds['UGRD_P0_L103_GGA0']**2)
-        ds = ds.drop(['VGRD_P0_L103_GGA0', 'UGRD_P0_L103_GGA0'])
-        return [(yearmonth, ds.load())]
-
-def prepare_influx_ncep(fn, yearmonth, lons, lats):
-    with xr.open_dataset(fn, engine="pynio") as ds:
-        ds = convert_lons_lats_ncep(ds, lons, lats)
-        ds = convert_unaverage_ncep(ds)
-        ds = convert_time_hourly_ncep(ds)
-
-        ds = ds.rename({'DSWRF_P8_L1_GGA0': 'influx'})
-        return [(yearmonth, ds.load())]
-
-def prepare_outflux_ncep(fn, yearmonth, lons, lats):
-    with xr.open_dataset(fn, engine="pynio") as ds:
-        ds = convert_lons_lats_ncep(ds, lons, lats)
-        ds = convert_unaverage_ncep(ds)
-        ds = convert_time_hourly_ncep(ds)
-
-        ds = ds.rename({'USWRF_P8_L1_GGA0': 'outflux'})
-        return [(yearmonth, ds.load())]
-
-def prepare_temperature_ncep(fn, yearmonth, lons, lats):
-    with xr.open_dataset(fn, engine="pynio") as ds:
-        ds = convert_lons_lats_ncep(ds, lons, lats)
-        ds = convert_time_hourly_ncep(ds)
-
-        ds = ds.rename({'TMP_P0_L103_GGA0': 'temperature'})
-        return [(yearmonth, ds.load())]
-
-def prepare_roughness_ncep(fn, lons, lats, yearmonths):
-    with xr.open_dataset(fn, engine="pynio") as ds:
-        # there are 3 different grids in the dataset, the one in use since 2011 is in lon_2, lat_2
-        ds = ds.drop(['lon_0', 'lat_0', 'initial_time0_hours', 'lon_1', 'lat_1', 'initial_time1_hours',
-                      'initial_time2_encoded', 'initial_time2'])
-        ds = ds.rename({'initial_time2_hours': 'time', 'lon_2': 'lon_0', 'lat_2': 'lat_0'})
-        ds = convert_lons_lats_ncep(ds, lons, lats)
-        ds = ds.rename({'SFCR_P8_L1_GGA2': 'roughness'})
-        # split time into months
-        dt = pd.to_datetime(ds.coords['time'].values)
-        ds = (ds.assign_coords(time=pd.MultiIndex.from_arrays([dt.year, dt.month], names=['year', 'month']))
-                .unstack('time'))
-        return [(ym, ds.sel(year=ym[0], month=ym[1]).load())
-                for ym in yearmonths]
-
-def prepare_runoff_ncep(fn, yearmonth, lons, lats):
-    with xr.open_dataset(fn, engine="pynio") as ds:
-        ds = convert_lons_lats_ncep(ds, lons, lats)
-        # runoff has missing values: set nans to 0
-        ds = ds.fillna(0.)
-        ds = convert_unaccumulate_ncep(ds)
-        ds = convert_time_hourly_ncep(ds)
-
-        ds = ds.rename({'WATR_P8_L1_GGA0': 'runoff'})
-        return [(yearmonth, ds.load())]
-
-def prepare_height_ncep(fn, yearmonth, lons, lats):
-    with xr.open_dataset(fn, engine="pynio") as ds:
-        ds = convert_lons_lats_ncep(ds, lons, lats)
-
-        ds = ds.rename({'HGT_P0_L105_GGA0': 'height'})
-        return [(yearmonth, ds.load())]
-
-def prepare_meta_ncep(lons, lats, year, month, template):
->>>>>>> 3b8eb281
     fn = next(glob.iglob(template.format(year=year, month=month)))
     with xr.open_dataset(fn, engine="pynio") as ds:
         ds = ds.coords.to_dataset()
@@ -235,7 +179,7 @@
                  yearmonth=ym)
             for ym in yearmonths]
 
-def tasks_roughness_ncep(lons, lats, yearmonths, prepare_func, template, meta_attrs):
+def tasks_constant_ncep(lons, lats, yearmonths, prepare_func, template, meta_attrs):
     return [dict(prepare_func=prepare_func,
                  lons=lons, lats=lats, yearmonths=yearmonths,
                  fn=template, engine=engine)]
@@ -253,15 +197,15 @@
     'wnd10m': dict(tasks_func=tasks_monthly_ncep,
                    prepare_func=prepare_wnd10m_ncep,
                    template=os.path.join(ncep_dir, '{year}{month:0>2}/wnd10m.*.grb2')),
-    'roughness': dict(tasks_func=tasks_roughness_ncep,
+    'runoff': dict(tasks_func=tasks_monthly_ncep,
+                   prepare_func=prepare_runoff_ncep,
+                   template=os.path.join(ncep_dir, '{year}{month:0>2}/runoff.*.grb2')),
+    'roughness': dict(tasks_func=tasks_constant_ncep,
                       prepare_func=prepare_roughness_ncep,
                       template=os.path.join(ncep_dir, 'roughness/flxf01.gdas.SFC_R.SFC.grb2')),
-    'runoff': dict(tasks_func=tasks_monthly_ncep,
-                    prepare_func=prepare_runoff_ncep,
-                    template=os.path.join(ncep_dir, '{year}{month:0>2}/runoff.*.grb2')),
-    'height': dict(tasks_func=tasks_monthly_ncep,
-                    prepare_func=prepare_height_ncep,
-                    template=os.path.join(ncep_dir, 'height/cdas1.20130101.splgrbanl.grb2'))
+    'height': dict(tasks_func=tasks_constant_ncep,
+                   prepare_func=prepare_height_ncep,
+                   template=os.path.join(ncep_dir, 'height/cdas1.20130101.splgrbanl.grb2'))
 }
 
 meta_data_config = dict(prepare_func=prepare_meta_ncep,
